--- conflicted
+++ resolved
@@ -1,13 +1,9 @@
-import { InputFieldType } from "../../../types/api";
+import { TemplateVariableType } from "../../../types/api";
 import { convertArrayToObj } from "../../../utils/reactflowUtils";
 
 export const getChangesType = (
   changes: string | string[] | boolean | number | Object[] | Object,
-<<<<<<< HEAD
-  template: InputFieldType
-=======
-  template: TemplateVariableType
->>>>>>> 5f14aece
+  template: TemplateVariableType,
 ) => {
   if (typeof changes === "string" && template.type === "float") {
     changes = parseFloat(changes);
