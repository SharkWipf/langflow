import {
  ArrowUpToLine,
  Bell,
  BookMarked,
  Check,
  CheckCircle2,
  ChevronDown,
  ChevronLeft,
  ChevronRight,
  ChevronUp,
  ChevronsLeft,
  ChevronsRight,
  ChevronsUpDown,
  Circle,
  Clipboard,
  Code2,
  Compass,
  Copy,
  Cpu,
  Download,
  DownloadCloud,
  Edit,
  Eraser,
  ExternalLink,
  Eye,
  EyeOff,
  File,
  FileDown,
  FileSearch,
  FileSearch2,
  FileText,
  FileUp,
  Fingerprint,
  Gift,
  GitFork,
  GithubIcon,
  Group,
  Hammer,
  HelpCircle,
  Home,
  Info,
  Key,
  Laptop2,
  Layers,
  Lightbulb,
  Link,
  Lock,
  LucideSend,
  Maximize2,
  Menu,
  MessageCircle,
  MessageSquare,
  MessagesSquare,
  Minimize2,
  Minus,
  MoonIcon,
  MoreHorizontal,
  Paperclip,
  Pencil,
  Plus,
  Redo,
  Rocket,
  Save,
  Scissors,
  Search,
  Settings2,
  Shield,
  Sparkles,
  Square,
  SunIcon,
  TerminalSquare,
  Trash2,
  Undo,
  Ungroup,
  Unplug,
  Upload,
  User,
  UserCog2,
  UserMinus2,
  UserPlus2,
  Users2,
  Variable,
  Wand2,
  Wrench,
  X,
  XCircle,
  Zap,
} from "lucide-react";
import { FaApple, FaGithub } from "react-icons/fa";
import { AirbyteIcon } from "../icons/Airbyte";
import { AnthropicIcon } from "../icons/Anthropic";
import { BingIcon } from "../icons/Bing";
import { ChromaIcon } from "../icons/ChromaIcon";
import { CohereIcon } from "../icons/Cohere";
import { EvernoteIcon } from "../icons/Evernote";
import { FBIcon } from "../icons/FacebookMessenger";
import { GitBookIcon } from "../icons/GitBook";
import { GoogleIcon } from "../icons/Google";
import { GradientSparkles } from "../icons/GradientSparkles";
import { HuggingFaceIcon } from "../icons/HuggingFace";
import { IFixIcon } from "../icons/IFixIt";
import { MetaIcon } from "../icons/Meta";
import { MidjourneyIcon } from "../icons/Midjorney";
import { MongoDBIcon } from "../icons/MongoDB";
import { NotionIcon } from "../icons/Notion";
import { OpenAiIcon } from "../icons/OpenAi";
import { PineconeIcon } from "../icons/Pinecone";
import { QDrantIcon } from "../icons/QDrant";
import { SearxIcon } from "../icons/Searx";
import SvgSlackIcon from "../icons/Slack/SlackIcon";
import { VertexAIIcon } from "../icons/VertexAI";
import SvgWikipedia from "../icons/Wikipedia/Wikipedia";
import SvgWolfram from "../icons/Wolfram/Wolfram";
import { HackerNewsIcon } from "../icons/hackerNews";
import { SupabaseIcon } from "../icons/supabase";
import { iconsType } from "../types/components";

export const gradients = [
  "bg-gradient-to-br from-gray-800 via-rose-700 to-violet-900",
  "bg-gradient-to-br from-green-200 via-green-300 to-blue-500",
  "bg-gradient-to-br from-yellow-200 via-yellow-400 to-yellow-700",
  "bg-gradient-to-br from-green-200 via-green-400 to-purple-700",
  "bg-gradient-to-br from-blue-100 via-blue-300 to-blue-500",
  "bg-gradient-to-br from-purple-400 to-yellow-400",
  "bg-gradient-to-br from-red-800 via-yellow-600 to-yellow-500",
  "bg-gradient-to-br from-blue-300 via-green-200 to-yellow-300",
  "bg-gradient-to-br from-blue-700 via-blue-800 to-gray-900",
  "bg-gradient-to-br from-green-300 to-purple-400",
  "bg-gradient-to-br from-yellow-200 via-pink-200 to-pink-400",
  "bg-gradient-to-br from-green-500 to-green-700",
  "bg-gradient-to-br from-rose-400 via-fuchsia-500 to-indigo-500",
  "bg-gradient-to-br from-sky-400 to-blue-500",
  "bg-gradient-to-br from-green-200 via-green-400 to-green-500",
  "bg-gradient-to-br from-red-400 via-gray-300 to-blue-500",
  "bg-gradient-to-br from-gray-900 to-gray-600 bg-gradient-to-r",
  "bg-gradient-to-br from-rose-500 via-red-400 to-red-500",
  "bg-gradient-to-br from-fuchsia-600 to-pink-600",
  "bg-gradient-to-br from-emerald-500 to-lime-600",
  "bg-gradient-to-br from-rose-500 to-indigo-700",
  "bg-gradient-to-br bg-gradient-to-tr from-violet-500 to-orange-300",
  "bg-gradient-to-br from-gray-900 via-purple-900 to-violet-600",
  "bg-gradient-to-br from-yellow-200 via-red-500 to-fuchsia-500",
  "bg-gradient-to-br from-sky-400 to-indigo-900",
  "bg-gradient-to-br from-amber-200 via-violet-600 to-sky-900",
  "bg-gradient-to-br from-amber-700 via-orange-300 to-rose-800",
  "bg-gradient-to-br from-gray-300 via-fuchsia-600 to-orange-600",
  "bg-gradient-to-br from-fuchsia-500 via-red-600 to-orange-400",
  "bg-gradient-to-br from-sky-400 via-rose-400 to-lime-400",
  "bg-gradient-to-br from-lime-600 via-yellow-300 to-red-600",
];

export const nodeColors: { [char: string]: string } = {
  prompts: "#4367BF",
  llms: "#6344BE",
  chains: "#FE7500",
  agents: "#903BBE",
  tools: "#FF3434",
  memories: "#F5B85A",
  advanced: "#000000",
  chat: "#198BF6",
  thought: "#272541",
  embeddings: "#42BAA7",
  documentloaders: "#7AAE42",
  vectorstores: "#AA8742",
  textsplitters: "#B47CB5",
  toolkits: "#DB2C2C",
  wrappers: "#E6277A",
  utilities: "#31A3CC",
  output_parsers: "#E6A627",
  str: "#049524",
  retrievers: "#e6b25a",
  unknown: "#9CA3AF",
  custom_components: "#ab11ab",
};

export const nodeNames: { [char: string]: string } = {
  prompts: "Prompts",
  llms: "LLMs",
  chains: "Chains",
  agents: "Agents",
  tools: "Tools",
  memories: "Memories",
  advanced: "Advanced",
  chat: "Chat",
  embeddings: "Embeddings",
  documentloaders: "Loaders",
  vectorstores: "Vector Stores",
  toolkits: "Toolkits",
  wrappers: "Wrappers",
  textsplitters: "Text Splitters",
  retrievers: "Retrievers",
  utilities: "Utilities",
  output_parsers: "Output Parsers",
  custom_components: "Custom",
  unknown: "Other",
};

export const nodeIconsLucide: iconsType = {
  ArrowUpToLine: ArrowUpToLine,
  Chroma: ChromaIcon,
  AirbyteJSONLoader: AirbyteIcon,
  Anthropic: AnthropicIcon,
  ChatAnthropic: AnthropicIcon,
  BingSearchAPIWrapper: BingIcon,
  BingSearchRun: BingIcon,
  Cohere: CohereIcon,
  CohereEmbeddings: CohereIcon,
  EverNoteLoader: EvernoteIcon,
  FacebookChatLoader: FBIcon,
  GitbookLoader: GitBookIcon,
  GoogleSearchAPIWrapper: GoogleIcon,
  GoogleSearchResults: GoogleIcon,
  GoogleSearchRun: GoogleIcon,
  HNLoader: HackerNewsIcon,
  HuggingFaceHub: HuggingFaceIcon,
  HuggingFaceEmbeddings: HuggingFaceIcon,
  IFixitLoader: IFixIcon,
  Meta: MetaIcon,
  Midjorney: MidjourneyIcon,
  MongoDBAtlasVectorSearch: MongoDBIcon,
  NotionDirectoryLoader: NotionIcon,
  ChatOpenAI: OpenAiIcon,
  OpenAI: OpenAiIcon,
  OpenAIEmbeddings: OpenAiIcon,
  Pinecone: PineconeIcon,
  Qdrant: QDrantIcon,
  Searx: SearxIcon,
  SlackDirectoryLoader: SvgSlackIcon,
  SupabaseVectorStore: SupabaseIcon,
  VertexAI: VertexAIIcon,
  ChatVertexAI: VertexAIIcon,
  VertexAIEmbeddings: VertexAIIcon,
  agents: Rocket,
  User,
  WikipediaAPIWrapper: SvgWikipedia,
  chains: Link,
  memories: Cpu,
  llms: Lightbulb,
  prompts: TerminalSquare,
  tools: Wrench,
  advanced: Laptop2,
  chat: MessageCircle,
  embeddings: Fingerprint,
  documentloaders: Paperclip,
  vectorstores: Layers,
  toolkits: Hammer,
  textsplitters: Scissors,
  wrappers: Gift,
  utilities: Wand2,
  WolframAlphaAPIWrapper: SvgWolfram,
  output_parsers: Compass,
  retrievers: FileSearch,
  unknown: HelpCircle,
  WikipediaQueryRun: SvgWikipedia,
  WolframAlphaQueryRun: SvgWolfram,
  custom_components: GradientSparkles,
  custom: Edit,
  Trash2,
  X,
  XCircle,
  Info,
  CheckCircle2,
  Zap,
  MessagesSquare,
  ExternalLink,
  ChevronsUpDown,
  Check,
  Home,
  Users2,
  SunIcon,
  MoonIcon,
  Bell,
  ChevronLeft,
  ChevronDown,
  Shield,
  Plus,
  Redo,
  Settings2,
  Undo,
  FileSearch2,
  ChevronRight,
  Circle,
  Clipboard,
  Code2,
  Variable,
  Download,
  Eraser,
  Lock,
  LucideSend,
  Sparkles,
  DownloadCloud,
  File,
  FileText,
  GitFork,
  GithubIcon,
  FileDown,
  FileUp,
  Menu,
  Save,
  Search,
  Copy,
  Upload,
  MessageSquare,
  MoreHorizontal,
  UserMinus2,
  UserPlus2,
  Pencil,
  ChevronsRight,
  ChevronsLeft,
  FaGithub,
  FaApple,
  EyeOff,
  Eye,
  UserCog2,
  Key,
  Unplug,
<<<<<<< HEAD
  Group,
  ChevronUp,
  Ungroup,
=======
  BookMarked,
  ChevronUp,
  Minus,
  Square,
  Minimize2,
  Maximize2,
>>>>>>> 82ad4584
};<|MERGE_RESOLUTION|>--- conflicted
+++ resolved
@@ -314,16 +314,12 @@
   UserCog2,
   Key,
   Unplug,
-<<<<<<< HEAD
   Group,
   ChevronUp,
   Ungroup,
-=======
   BookMarked,
-  ChevronUp,
   Minus,
   Square,
   Minimize2,
   Maximize2,
->>>>>>> 82ad4584
 };