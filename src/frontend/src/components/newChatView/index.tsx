--- conflicted
+++ resolved
@@ -107,43 +107,6 @@
     }
   }, []);
 
-<<<<<<< HEAD
-  async function sendMessage(count = 1): Promise<void> {
-    if (isBuilding) return;
-    const { nodes, edges } = getFlow();
-    let nodeValidationErrors = validateNodes(nodes, edges);
-    if (nodeValidationErrors.length === 0) {
-      setIsBuilding(true);
-      setLockChat(true);
-      setChatValue("");
-      const chatInputId = inputIds.find((inputId) =>
-        inputId.includes("ChatInput")
-      );
-      const chatInput: NodeType = getNode(chatInputId!) as NodeType;
-      if (chatInput) {
-        let newNode = cloneDeep(chatInput);
-        newNode.data.node!.template["message"].value = chatValue;
-        setNode(chatInputId!, newNode);
-      }
-      for (let i = 0; i < count; i++) {
-        await buildFlow().catch((err) => {
-          console.error(err);
-          setLockChat(false);
-        });
-      }
-      setLockChat(false);
-
-      //set chat message in the flow and run build
-      //@ts-ignore
-    } else {
-      setErrorData({
-        title: INFO_MISSING_ALERT,
-        list: nodeValidationErrors,
-      });
-    }
-  }
-=======
->>>>>>> 501bc33a
   function clearChat(): void {
     setChatHistory([]);
     deleteFlowPool(currentFlowId).then((_) => {
