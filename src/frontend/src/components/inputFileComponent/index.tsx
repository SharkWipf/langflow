--- conflicted
+++ resolved
@@ -114,11 +114,7 @@
         </span>
         <button onClick={handleButtonClick}>
           {!editNode && !loading && (
-<<<<<<< HEAD
             <FileSearch2 strokeWidth={1.5} className="w-6 h-6 hover:text-accent-foreground" />
-=======
-            <FileSearch2 className="ml-3 h-6 w-6 hover:text-ring" />
->>>>>>> ac1b0954
           )}
           {!editNode && loading && (
             <span className="loading loading-spinner loading-sm pointer-events-none h-8 pl-3"></span>
