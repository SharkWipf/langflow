--- conflicted
+++ resolved
@@ -139,11 +139,7 @@
                   <button
                     className={
                       "h-7 w-7 rounded-full focus-visible:outline-0 " +
-<<<<<<< HEAD
-                      (userData?.profile_image ?? gradients[parseInt(userData?.id ?? "", 30) % gradients.length])
-=======
-                      gradients[gradientIndex]
->>>>>>> 04e06379
+                      (userData?.profile_image ?? gradients[gradientIndex])
                     }
                   />
                 </DropdownMenuTrigger>
