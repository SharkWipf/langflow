import { useEffect, useRef, useState } from "react";

import { ChatMessageType, ChatType } from "../../types/chat";
import ChatTrigger from "./chatTrigger";
import ChatModal from "../../modals/chatModal";

const _ = require("lodash");

export default function Chat({ flow }: ChatType) {
<<<<<<< HEAD
  const [open, setOpen] = useState(false);
  useEffect(() => {
    const handleKeyDown = (event: KeyboardEvent) => {
      // event.preventDefault()
      if (
        (event.key === "K" || event.key === "k") &&
        (event.metaKey || event.ctrlKey)
      ) {
        setOpen((oldState) => !oldState);
      }
    };
    document.addEventListener("keydown", handleKeyDown);
    return () => {
      document.removeEventListener("keydown", handleKeyDown);
    };
  }, []);
  return (
    <>
      <ChatModal key={flow.id} flow={flow} open={open} setOpen={setOpen} />
      <ChatTrigger open={open} setOpen={setOpen} flow={flow} />
    </>
  );
=======
	const [open, setOpen] = useState(false);
	useEffect(() => {
		const handleKeyDown = (event: KeyboardEvent) => {
		  if ((event.key === "K"||event.key==="k") && (event.metaKey||event.ctrlKey)) {
			event.preventDefault()
			setOpen(oldState=>!oldState);
		  }
		};
		document.addEventListener("keydown", handleKeyDown);
		return () => {
			document.removeEventListener("keydown", handleKeyDown);
		  };
		}, []);
	return (
		<>
			<ChatModal key={flow.id} flow={flow} open={open} setOpen={setOpen} />
			<ChatTrigger open={open} setOpen={setOpen} flow={flow} />
		</>
	);
>>>>>>> 8943de25
}<|MERGE_RESOLUTION|>--- conflicted
+++ resolved
@@ -7,15 +7,14 @@
 const _ = require("lodash");
 
 export default function Chat({ flow }: ChatType) {
-<<<<<<< HEAD
   const [open, setOpen] = useState(false);
   useEffect(() => {
     const handleKeyDown = (event: KeyboardEvent) => {
-      // event.preventDefault()
       if (
         (event.key === "K" || event.key === "k") &&
         (event.metaKey || event.ctrlKey)
       ) {
+        event.preventDefault();
         setOpen((oldState) => !oldState);
       }
     };
@@ -30,25 +29,4 @@
       <ChatTrigger open={open} setOpen={setOpen} flow={flow} />
     </>
   );
-=======
-	const [open, setOpen] = useState(false);
-	useEffect(() => {
-		const handleKeyDown = (event: KeyboardEvent) => {
-		  if ((event.key === "K"||event.key==="k") && (event.metaKey||event.ctrlKey)) {
-			event.preventDefault()
-			setOpen(oldState=>!oldState);
-		  }
-		};
-		document.addEventListener("keydown", handleKeyDown);
-		return () => {
-			document.removeEventListener("keydown", handleKeyDown);
-		  };
-		}, []);
-	return (
-		<>
-			<ChatModal key={flow.id} flow={flow} open={open} setOpen={setOpen} />
-			<ChatTrigger open={open} setOpen={setOpen} flow={flow} />
-		</>
-	);
->>>>>>> 8943de25
 }