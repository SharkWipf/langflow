import {
  BuildStatusTypeAPI,
  errorsTypeAPI,
  InitTypeAPI,
  UploadFileTypeAPI,
  APIClassType,
  PromptTypeAPI,
} from "./../../types/api/index";
import { APIObjectType, sendAllProps } from "../../types/api/index";
import axios, { AxiosResponse } from "axios";
import { FlowStyleType, FlowType } from "../../types/flow";
import { ReactFlowJsonObject } from "reactflow";

/**
 * Fetches all objects from the API endpoint.
 *
 * @returns {Promise<AxiosResponse<APIObjectType>>} A promise that resolves to an AxiosResponse containing all the objects.
 */
export async function getAll(): Promise<AxiosResponse<APIObjectType>> {
  return await axios.get(`/api/v1/all`);
}

const GITHUB_API_URL = "https://api.github.com";

export async function getRepoStars(owner, repo) {
  try {
    const response = await axios.get(
      `${GITHUB_API_URL}/repos/${owner}/${repo}`,
    );
    return response.data.stargazers_count;
  } catch (error) {
    console.error("Error fetching repository data:", error);
    return null;
  }
}

/**
 * Sends data to the API for prediction.
 *
 * @param {sendAllProps} data - The data to be sent to the API.
 * @returns {AxiosResponse<any>} The API response.
 */
export async function sendAll(data: sendAllProps) {
  return await axios.post(`/api/v1/predict`, data);
}

export async function postValidateCode(
  code: string,
): Promise<AxiosResponse<errorsTypeAPI>> {
  return await axios.post("/api/v1/validate/code", { code });
}

/**
 * Checks the prompt for the code block by sending it to an API endpoint.
 * @param {string} name - The name of the field to check.
 * @param {string} template - The template string of the prompt to check.
 * @param {APIClassType} frontend_node - The frontend node to check.
 * @returns {Promise<AxiosResponse<PromptTypeAPI>>} A promise that resolves to an AxiosResponse containing the validation results.
 */
<<<<<<< HEAD
export async function postValidatePrompt(
  name: string,
  template: string,
  frontend_node: APIClassType
=======
export async function checkPrompt(
  template: string,
>>>>>>> 0b727f8b
): Promise<AxiosResponse<PromptTypeAPI>> {
  return await axios.post("/api/v1/validate/prompt", {
    name: name,
    template: template,
    frontend_node: frontend_node,
  });
}

/**
 * Fetches a list of JSON files from a GitHub repository and returns their contents as an array of FlowType objects.
 *
 * @returns {Promise<FlowType[]>} A promise that resolves to an array of FlowType objects.
 */
export async function getExamples(): Promise<FlowType[]> {
  const url =
    "https://api.github.com/repos/logspace-ai/langflow_examples/contents/examples";
  const response = await axios.get(url);

  const jsonFiles = response.data.filter((file: any) => {
    return file.name.endsWith(".json");
  });

  const contentsPromises = jsonFiles.map(async (file: any) => {
    const contentResponse = await axios.get(file.download_url);
    return contentResponse.data;
  });

  return await Promise.all(contentsPromises);
}

/**
 * Saves a new flow to the database.
 *
 * @param {FlowType} newFlow - The flow data to save.
 * @returns {Promise<any>} The saved flow data.
 * @throws Will throw an error if saving fails.
 */
export async function saveFlowToDatabase(newFlow: {
  name: string;
  id: string;
  data: ReactFlowJsonObject;
  description: string;
  style?: FlowStyleType;
}): Promise<FlowType> {
  try {
    const response = await axios.post("/api/v1/flows/", {
      name: newFlow.name,
      data: newFlow.data,
      description: newFlow.description,
    });
    if (response.status !== 201) {
      throw new Error(`HTTP error! status: ${response.status}`);
    }
    return response.data;
  } catch (error) {
    console.error(error);
    throw error;
  }
}
/**
 * Updates an existing flow in the database.
 *
 * @param {FlowType} updatedFlow - The updated flow data.
 * @returns {Promise<any>} The updated flow data.
 * @throws Will throw an error if the update fails.
 */
export async function updateFlowInDatabase(
  updatedFlow: FlowType,
): Promise<FlowType> {
  try {
    const response = await axios.patch(`/api/v1/flows/${updatedFlow.id}`, {
      name: updatedFlow.name,
      data: updatedFlow.data,
      description: updatedFlow.description,
    });

    if (response.status !== 200) {
      throw new Error(`HTTP error! status: ${response.status}`);
    }
    return response.data;
  } catch (error) {
    console.error(error);
    throw error;
  }
}

/**
 * Reads all flows from the database.
 *
 * @returns {Promise<any>} The flows data.
 * @throws Will throw an error if reading fails.
 */
export async function readFlowsFromDatabase() {
  try {
    const response = await axios.get("/api/v1/flows/");
    if (response.status !== 200) {
      throw new Error(`HTTP error! status: ${response.status}`);
    }
    return response.data;
  } catch (error) {
    console.error(error);
    throw error;
  }
}

export async function downloadFlowsFromDatabase() {
  try {
    const response = await axios.get("/api/v1/flows/download/");
    if (response.status !== 200) {
      throw new Error(`HTTP error! status: ${response.status}`);
    }
    return response.data;
  } catch (error) {
    console.error(error);
    throw error;
  }
}

export async function uploadFlowsToDatabase(flows) {
  try {
    const response = await axios.post(`/api/v1/flows/upload/`, flows);

    if (response.status !== 201) {
      throw new Error(`HTTP error! status: ${response.status}`);
    }
    return response.data;
  } catch (error) {
    console.error(error);
    throw error;
  }
}

/**
 * Deletes a flow from the database.
 *
 * @param {string} flowId - The ID of the flow to delete.
 * @returns {Promise<any>} The deleted flow data.
 * @throws Will throw an error if deletion fails.
 */
export async function deleteFlowFromDatabase(flowId: string) {
  try {
    const response = await axios.delete(`/api/v1/flows/${flowId}`);
    if (response.status !== 200) {
      throw new Error(`HTTP error! status: ${response.status}`);
    }
    return response.data;
  } catch (error) {
    console.error(error);
    throw error;
  }
}

/**
 * Fetches a flow from the database by ID.
 *
 * @param {number} flowId - The ID of the flow to fetch.
 * @returns {Promise<any>} The flow data.
 * @throws Will throw an error if fetching fails.
 */
export async function getFlowFromDatabase(flowId: number) {
  try {
    const response = await axios.get(`/api/v1/flows/${flowId}`);
    if (response.status !== 200) {
      throw new Error(`HTTP error! status: ${response.status}`);
    }
    return response.data;
  } catch (error) {
    console.error(error);
    throw error;
  }
}

/**
 * Fetches flow styles from the database.
 *
 * @returns {Promise<any>} The flow styles data.
 * @throws Will throw an error if fetching fails.
 */
export async function getFlowStylesFromDatabase() {
  try {
    const response = await axios.get("/api/v1/flow_styles/");
    if (response.status !== 200) {
      throw new Error(`HTTP error! status: ${response.status}`);
    }
    return response.data;
  } catch (error) {
    console.error(error);
    throw error;
  }
}

/**
 * Saves a new flow style to the database.
 *
 * @param {FlowStyleType} flowStyle - The flow style data to save.
 * @returns {Promise<any>} The saved flow style data.
 * @throws Will throw an error if saving fails.
 */
export async function saveFlowStyleToDatabase(flowStyle: FlowStyleType) {
  try {
    const response = await axios.post("/api/v1/flow_styles/", flowStyle, {
      headers: {
        accept: "application/json",
        "Content-Type": "application/json",
      },
    });

    if (response.status !== 201) {
      throw new Error(`HTTP error! status: ${response.status}`);
    }
    return response.data;
  } catch (error) {
    console.error(error);
    throw error;
  }
}

/**
 * Fetches the version of the API.
 *
 * @returns {Promise<AxiosResponse<any>>} A promise that resolves to an AxiosResponse containing the version information.
 */
export async function getVersion() {
  const respnose = await axios.get("/api/v1/version");
  return respnose.data;
}

/**
 * Fetches the health status of the API.
 *
 * @returns {Promise<AxiosResponse<any>>} A promise that resolves to an AxiosResponse containing the health status.
 */
export async function getHealth() {
  return await axios.get("/health"); // Health is the only endpoint that doesn't require /api/v1
}

/**
 * Fetches the build status of a flow.
 * @param {string} flowId - The ID of the flow to fetch the build status for.
 * @returns {Promise<BuildStatusTypeAPI>} A promise that resolves to an AxiosResponse containing the build status.
 *
 */
export async function getBuildStatus(
  flowId: string,
): Promise<BuildStatusTypeAPI> {
  return await axios.get(`/api/v1/build/${flowId}/status`);
}

//docs for postbuildinit
/**
 * Posts the build init of a flow.
 * @param {string} flowId - The ID of the flow to fetch the build status for.
 * @returns {Promise<InitTypeAPI>} A promise that resolves to an AxiosResponse containing the build status.
 *
 */
export async function postBuildInit(
  flow: FlowType,
): Promise<AxiosResponse<InitTypeAPI>> {
  return await axios.post(`/api/v1/build/init/${flow.id}`, flow);
}

// fetch(`/upload/${id}`, {
//   method: "POST",
//   body: formData,
// });
/**
 * Uploads a file to the server.
 * @param {File} file - The file to upload.
 * @param {string} id - The ID of the flow to upload the file to.
 */
export async function uploadFile(
  file: File,
  id: string,
): Promise<AxiosResponse<UploadFileTypeAPI>> {
  const formData = new FormData();
  formData.append("file", file);
  return await axios.post(`/api/v1/upload/${id}`, formData);
}<|MERGE_RESOLUTION|>--- conflicted
+++ resolved
@@ -57,15 +57,10 @@
  * @param {APIClassType} frontend_node - The frontend node to check.
  * @returns {Promise<AxiosResponse<PromptTypeAPI>>} A promise that resolves to an AxiosResponse containing the validation results.
  */
-<<<<<<< HEAD
 export async function postValidatePrompt(
   name: string,
   template: string,
   frontend_node: APIClassType
-=======
-export async function checkPrompt(
-  template: string,
->>>>>>> 0b727f8b
 ): Promise<AxiosResponse<PromptTypeAPI>> {
   return await axios.post("/api/v1/validate/prompt", {
     name: name,
